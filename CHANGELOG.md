# Changelog
All notable changes to this project will be documented in this file.

## Unreleased

<<<<<<< HEAD
### Fixed

 - Fixed erroneously multiply applied global alpha when mixing color glyphs with regular glyphs.

### Changed

 - MRSV was bumped to Rust 1.60, the crate now uses Rust Edition 2021.
 - `new_from_glutin_context` can now be used with headless contexts.
 - All const-safe `Color` constructors are now const.
 - `Canvas`'s text layout methods no longer require a mutable reference.
 - Removed the copy trait from `Paint` to avoid accidental copies.
 - `Paint` is always supplied by reference now.
=======
## [0.3.6] - 2022-10-23

### Fixed

 - Fix build with latest rustybuzz release.
>>>>>>> e9dfca9d

## [0.3.5] - 2022-05-23

### Changed

 - Optimized the OpenGL renderer to perform better on older GPUs by splitting the large fragment shader
   into smaller programs.

## [0.3.4] - 2022-04-07

### Added

 - Added support for importing backend-specific textures into the rendering of a scene with `Canvas::create_image_from_native_texture`.
 - Added functions to `TextContext` to configure the text shaping caches: `resize_shaping_run_cache` and `resize_shaped_words_cache`.

### Changed

 - Added optimized rendering code path for the common case of filling a rectangular path with an image and anti-aliasing
   on the paint disabled.

### Fixed

 - Fixed line breaking to permit a break in the middle of a word if it is the first word in the paragraph
   and it doesn't fit otherwise.

## [0.3.3] - 2022-02-21

### Changed

 - Bumped rustybuzz and ttf-parser dependencies.

## [0.3.2] - 2022-02-09

### Fixed

 - Correctly detect when WebGL is disabled in a web browser in the `renderer::OpenGL::new_from_html_canvas` function.

## [0.3.1] - 2022-02-08

### Fixed

 - Don't require default features of glutin. We don't need any and this way other users of glutin
   have the ability to opt out.

## [0.3.0] - 2022-02-04

### Changed

 - **Breaking:** The dependency to the `image` crate was bumped from `0.23` to `0.24`.
   Since the types of this crate are used in public femtovg API, users need to upgrade
   their dependency to the `image` crate as well.
 - **Breaking**: Removed deprecated `renderer::OpenGL::new` function. Use `renderer::OpenGl::new_from_function`
   or `renderer::OpenGl::new_from_glutin_context`.

### Added

 - Use `Paint::image_tint` to create an image paint that not only applies an alpha but an entire color (tint).

### Fixed

 - Improved performance of `fill_path` and `stroke_path`

[0.3.0]: https://github.com/femtovg/femtovg/releases/tag/v0.3.0
[0.3.1]: https://github.com/femtovg/femtovg/releases/tag/v0.3.1
[0.3.2]: https://github.com/femtovg/femtovg/releases/tag/v0.3.2
[0.3.3]: https://github.com/femtovg/femtovg/releases/tag/v0.3.3
[0.3.4]: https://github.com/femtovg/femtovg/releases/tag/v0.3.4
[0.3.5]: https://github.com/femtovg/femtovg/releases/tag/v0.3.5<|MERGE_RESOLUTION|>--- conflicted
+++ resolved
@@ -3,7 +3,6 @@
 
 ## Unreleased
 
-<<<<<<< HEAD
 ### Fixed
 
  - Fixed erroneously multiply applied global alpha when mixing color glyphs with regular glyphs.
@@ -16,13 +15,11 @@
  - `Canvas`'s text layout methods no longer require a mutable reference.
  - Removed the copy trait from `Paint` to avoid accidental copies.
  - `Paint` is always supplied by reference now.
-=======
 ## [0.3.6] - 2022-10-23
 
 ### Fixed
 
  - Fix build with latest rustybuzz release.
->>>>>>> e9dfca9d
 
 ## [0.3.5] - 2022-05-23
 
