--- conflicted
+++ resolved
@@ -1,11 +1,7 @@
 [package]
 name = "femtovg"
 description = "Antialiased 2D vector drawing library"
-<<<<<<< HEAD
 version = "0.4.0"
-=======
-version = "0.3.6"
->>>>>>> e9dfca9d
 license = "MIT/Apache-2.0"
 readme = "README.md"
 authors = [
